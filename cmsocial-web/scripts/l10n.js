--- conflicted
+++ resolved
@@ -264,64 +264,6 @@
     'Forum': {},
 
     // User related
-<<<<<<< HEAD
-    'Sign up':
-    {it: 'Registrati'},
-    'Log in':
-    {it: 'Entra'},
-    'Log out':
-    {it: 'Esci'},
-    'My user profile':
-    {it: 'Il mio profilo utente'},
-    'Login data':
-    {it: 'Dati di accesso al sito'},
-    'Username':
-    {},
-    'Password':
-    {},
-    'Confirm password':
-    {it: 'Ripeti password'},
-    'Personal data':
-    {it: 'Dati personali'},
-    'First name':
-    {it: 'Nome'},
-    'Last name':
-    {it: 'Cognome'},
-    'E-mail address':
-    {it: 'Indirizzo e-mail'},
-    'Confirm e-mail':
-    {it: 'Ripeti e-mail'},
-    'Institute data':
-    {it: 'Dati della scuola di provenienza'},
-    'Region':
-    {it: 'Regione'},
-    'Province':
-    {it: 'Provincia'},
-    'City':
-    {it: 'Città'},
-    'Institute':
-    {it: 'Istituto'},
-    'User profile preview':
-    {it: 'Anteprima del profilo utente'},
-    'Profile':
-    {it: 'Profilo'},
-    'Edit your data':
-    {it: 'Modifica i tuoi dati'},
-    'Old password':
-    {it: 'Vecchia password'},
-    'New password':
-    {it: 'Nuova password'},
-    'Confirm new password':
-    {it: 'Ripeti nuova password'},
-    'New e-mail address':
-    {it: 'Nuovo indirizzo email'},
-    'Change your avatar at gravatar.com':
-    {it: 'Cambia la tua foto di profilo su gravatar.com'},
-    'Submitted tasks':
-    {it: 'Problemi sottomessi'},
-    'no submissions':
-    {it: 'nessuna sottoposizione'},
-=======
     'Sign up': {
       it: 'Registrati'
     },
@@ -420,7 +362,6 @@
     'no submissions': {
       it: 'nessuna sottoposizione'
     },
->>>>>>> a8d84ac2
 
     // Tasklist page
     'search': {
@@ -493,36 +434,6 @@
     },
 
     // Notifications
-<<<<<<< HEAD
-    'Welcome back':
-    {it: 'Bentornato'},
-    'Login error':
-    {it: 'Login errato'},
-    'Make sure your internet connection is working and, if this error occurs again, contact an administrator.':
-    {it: 'Assicurati che la tua connessione a internet sia funzionante e, se l\'errore dovesse ripetersi, contatta un amministratore.'},
-    'Goodbye':
-    {it: 'Arrivederci'},
-    'User doesn\'t exist':
-    {it: 'Utente non esistente'},
-    'Internal error. Make sure your internet connection is working well and, if this error occurs again, contact an administrator.':
-    {it: 'Errore interno. Assicurati che la tua connessione a internet sia funzionante e, se l\'errore dovesse ripetersi, contatta un amministratore.'},
-    'Internal error':
-    {it: 'Errore interno'},
-    'Topic created':
-    {it: 'Argomento creato'},
-    'Reply sent':
-    {it: 'Risposta inviata'},
-    'Edit saved':
-    {it: 'Modifica salvata'},
-    'Delete completed':
-    {it: 'Eliminazione completata'},
-    'Connection error':
-    {it: 'Errore di connessione'},
-    'Unauthorized':
-    {it: 'Non autorizzato'},
-    'Not found':
-    {it: 'Non trovato'},
-=======
     'Welcome back': {
       it: 'Bentornato'
     },
@@ -565,7 +476,6 @@
     'Not found': {
       it: 'Non trovato'
     },
->>>>>>> a8d84ac2
 
     // Forum
     'Forums': {
