'use strict';

/* Tasks page */

angular.module('cmsocial')
  .service('subsDatabase', function($http, $rootScope, $timeout,
    notificationHub, l10n, API_PREFIX) {
    $rootScope.submissions = {};

    var self = {};

    self.submitCompleted = true;

    var updInterval = {};
    var updAttempts = {};
    var timeout;

    self.load = function(name) {
      $http.post(API_PREFIX + 'submission', {
          'action': 'list',
          'task_name': name
        })
        .success(function(data, status, headers, config) {
          $rootScope.submissions[name] = [];
          for (var i = data['submissions'].length; i > 0; i--)
            self.addSub(name, data['submissions'][i - 1]);
        })
        .error(function(data, status, headers, config) {
          notificationHub.serverError(status);
        });
      $timeout.cancel(timeout);
      updSubs();
    };

    function intervalFromAttempts(i) {
      if (i < 10 || i == undefined)
        return 1;
      if (i < 30)
        return 2;
      if (i < 50)
        return 3;
      if (i < 100)
        return 5;
      if (i < 300)
        return 10;
      if (i < 500)
        return 60;
      return i / 4;
    }

    self.extendSub = function(sub) {
      sub.cl = 'empty';
      var date = new Date(sub.timestamp * 1000);
      sub.time = date.toLocaleString();
      if (sub.compilation_outcome == null) {
        sub.status = 'Compilazione in corso...';
        updInterval[sub.id] = intervalFromAttempts(updAttempts[sub.id]);
      } else if (sub.compilation_outcome == 'fail') {
        sub.cl = 'wrong';
        sub.status = 'Compilazione fallita';
      } else if (sub.evaluation_outcome == null) {
        sub.status = 'Valutazione in corso...';
        updInterval[sub.id] = intervalFromAttempts(updAttempts[sub.id]);
      } else if (sub.evaluation_outcome == 'fail') { // ???
        sub.cl = 'wrong';
        sub.status = 'Valutazione fallita';
      } else if (sub.score == null) {
        sub.status = 'Assegnazione del punteggio';
        updInterval[sub.id] = intervalFromAttempts(updAttempts[sub.id]);
      } else {
        var score = sub.score;
        if (100 - score < 0.01)
          sub.cl = 'correct';
        else if (score < 0.01)
          sub.cl = 'wrong';
        else
          sub.cl = 'partial';
        sub.status = score + ' / 100';
      }
      return sub;
    };

    self.addSub = function(name, sub) {
      $rootScope.submissions[name].unshift(self.extendSub(sub));
    };

    self.replaceSub = function(id, sub) {
      for (name in $rootScope.submissions)
        for (var i = 0; i < $rootScope.submissions[name].length; i++)
          if ($rootScope.submissions[name][i]["id"] == id) {
            $rootScope.submissions[name][i] = self.extendSub(sub);
            return;
          }
    };

    self.subDetails = function(id) {
      $http.post(API_PREFIX + 'submission', {
          "action": "details",
          "id": id
        })
        .success(function(data, status, headers, config) {
          self.replaceSub(id, data);
          $rootScope.curSub = id;
          $rootScope.actualCurSub = data;
        })
        .error(function(data, status, headers, config) {
          notificationHub.serverError(status);
        });
    };

    function updSubs() {
      timeout = $timeout(function() {
        for (var i in updInterval) {
          updInterval[i]--;
          if (updInterval[i] == 0) {
            if (updAttempts[i] == undefined)
              updAttempts[i] = -1;
            updAttempts[i]++;
            delete updInterval[i];
            $http.post(API_PREFIX + 'submission', {
                'action': 'details',
                'id': i
              })
              .success(function(data, status, headers, config) {
                self.replaceSub(data["id"], data);
                if (data["score_details"] !== null) {
                  self.submitCompleted = true;
                }
              })
              .error(function(data, status, headers, config) {
                notificationHub.serverError(status);
              });
          }
        }
        updSubs();
      }, 1000);
    }

    return self;
  })
  .controller('TasklistSkel', function($scope, $state, $stateParams,
    navbarManager) {
    navbarManager.setActiveTab(1);
    $scope.search = {};
    $scope.pagination = {
      perPage: 15
    };
    $scope.reloadTasks = function() {
      var new_q = $scope.search.q;
      // != instead of !== because we want to also check for undefined
      if (new_q != null && new_q.length < 1) {
        new_q = null;
      }
      $state.go('^.page', {
        'pageNum': 1,
        'tag': $scope.search.tag,
        'q': new_q
      });
    };
  })
  .controller('TasklistPage', function($scope, $stateParams, $state, $http,
    notificationHub, l10n, API_PREFIX) {
    $scope.pagination.current = +$stateParams.pageNum;
    $scope.search.q = $stateParams.q;
    $scope.search.tag_string = "";
    if ($scope.search.tag != null) {
      $scope.search.tags = $scope.search.tag.split(",");
    }
    $scope.getTasks = function() {
      $http.post(API_PREFIX + 'task', {
          'search': $stateParams.q, // can be null
          'tag': $stateParams.tag, // can be null
          'first': $scope.pagination.perPage * ($scope.pagination.current - 1),
          'last': $scope.pagination.perPage * $scope.pagination.current,
          'action': 'list'
        })
        .success(function(data, status, headers, config) {
          $scope.tasks = data['tasks'];
          $scope.search.tag_string = (data['tags'] || []).join(' + ');
          $scope.pagination.total = Math.ceil(data['num'] / $scope.pagination.perPage);
          if (data['num'] === 0) {
            $scope.pagination.total = 1;
          }
        })
        .error(function(data, status, headers, config) {
          notificationHub.serverError(status);
        });
    };
    $scope.getTasks();
  })
  .controller('TagsPage', function($scope, $http, notificationHub, API_PREFIX) {
    $scope.getTags = function() {
      $http.post(API_PREFIX + 'tag', {
          'action': 'list'
        })
        .success(function(data, status, headers, config) {
          $scope.tags = data['tags'];
        })
        .error(function(data, status, headers, config) {
          notificationHub.serverError(status);
        });
    };
    $scope.getTags();
  })
  .controller('HelpCtrl', function($scope, $stateParams, $http,
    notificationHub, API_PREFIX) {
    $scope.data = {
      testcase: '000',
      task: $stateParams.taskName,
      loading: false,
      done: false
    };
    $http.post(API_PREFIX + 'help', {
        'task': $scope.data.task,
        'action': 'check'
      })
      .success(function(data, status, headers, config) {
        $scope.testcases = data['testcases'];
      })
      .error(function(data, status, headers, config) {
        notificationHub.serverError(status);
      });
    $scope.askHelp = function() {
      $scope.data.loading = true;
      $http.post(API_PREFIX + 'help', {
          'task': $scope.data.task,
          'testcase': $scope.data.testcase,
          'action': 'get'
        })
        .success(function(data, status, headers, config) {
          if (data.success == 1) {
            var input = document.getElementById("input-download");
            input.href = API_PREFIX + "files/" + data['input'] + "/input.txt";
            input.onclick = function() {
              input.className = "btn btn-primary";
            };
            var output = document.getElementById("output-download");
            output.href = API_PREFIX + "files/" + data['output'] + "/output.txt";
            output.onclick = function() {
              output.className = "btn btn-primary";
            };
            $scope.data.done = true;
          } else {
            notificationHub.createAlert("warning", data.error, 5);
          }
          $scope.data.loading = false;
        })
        .error(function(data, status, headers, config) {
          notificationHub.serverError(status);
        });
    };
  })
<<<<<<< HEAD
  .controller('TecnichePage', function($scope, $http, notificationHub, API_PREFIX) {
    $scope.tags = [];
    $http.post(API_PREFIX + 'tag', {
      'action': 'list'
=======
  .controller('TechniquesPage', function($scope, $http, notificationHub, API_PREFIX) {
    $scope.tags = [];
    $http.post(API_PREFIX + 'tag', {
      'action': 'list',
      'filter': 'techniques'
>>>>>>> a8d84ac2
    })
    .success(function(data, status, headers, config) {
      var tags = data['tags'];
      for (var idx in tags) {
<<<<<<< HEAD
        if (tags[idx].indexOf("ioi") === 0 ||
            tags[idx] == "nazionali" ||
            tags[idx] == "territoriali" ||
            tags[idx] == "gator" ||
            tags[idx] == "ois" ||
            tags[idx] == "abc") {
          // skip
        } else {
          $scope.tags.push(tags[idx]);
        }
=======
        $scope.tags.push(tags[idx]);
>>>>>>> a8d84ac2
      }
    })
    .error(function(data, status, headers, config) {
      notificationHub.serverError(status);
    });
  })
<<<<<<< HEAD
  .controller('EventiPage', function($scope, $http, notificationHub) {
=======
  .controller('EventsPage', function($scope, $http, notificationHub) {
>>>>>>> a8d84ac2
    $scope.ioi = [];
    for (var i=2017; i>=2004; i--) {
      $scope.ioi.push(i);
    }
  })<|MERGE_RESOLUTION|>--- conflicted
+++ resolved
@@ -250,47 +250,23 @@
         });
     };
   })
-<<<<<<< HEAD
-  .controller('TecnichePage', function($scope, $http, notificationHub, API_PREFIX) {
-    $scope.tags = [];
-    $http.post(API_PREFIX + 'tag', {
-      'action': 'list'
-=======
   .controller('TechniquesPage', function($scope, $http, notificationHub, API_PREFIX) {
     $scope.tags = [];
     $http.post(API_PREFIX + 'tag', {
       'action': 'list',
       'filter': 'techniques'
->>>>>>> a8d84ac2
     })
     .success(function(data, status, headers, config) {
       var tags = data['tags'];
       for (var idx in tags) {
-<<<<<<< HEAD
-        if (tags[idx].indexOf("ioi") === 0 ||
-            tags[idx] == "nazionali" ||
-            tags[idx] == "territoriali" ||
-            tags[idx] == "gator" ||
-            tags[idx] == "ois" ||
-            tags[idx] == "abc") {
-          // skip
-        } else {
-          $scope.tags.push(tags[idx]);
-        }
-=======
         $scope.tags.push(tags[idx]);
->>>>>>> a8d84ac2
       }
     })
     .error(function(data, status, headers, config) {
       notificationHub.serverError(status);
     });
   })
-<<<<<<< HEAD
-  .controller('EventiPage', function($scope, $http, notificationHub) {
-=======
   .controller('EventsPage', function($scope, $http, notificationHub) {
->>>>>>> a8d84ac2
     $scope.ioi = [];
     for (var i=2017; i>=2004; i--) {
       $scope.ioi.push(i);
