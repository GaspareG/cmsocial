# -*- coding: utf-8 -*-

import argparse
import ConfigParser
import hashlib
import hmac
import io
import json
import logging
import mimetypes
import os
import re
import smtplib
import socket
import tempfile
import traceback
import urllib
from base64 import b64decode, b64encode
from datetime import datetime, timedelta
from email.mime.text import MIMEText
from shutil import copyfileobj, rmtree
from validate_email import validate_email

import bcrypt
import gevent
import gevent.local
import gevent.wsgi
import pkg_resources
import requests
from gevent import monkey
from gevent.subprocess import check_output, CalledProcessError, STDOUT
from sqlalchemy import desc
from sqlalchemy.exc import IntegrityError
from sqlalchemy.sql import and_, or_
from werkzeug.exceptions import (BadRequest, HTTPException,
                                 InternalServerError, NotFound)
from werkzeug.routing import Map, Rule, RequestRedirect
from werkzeug.wrappers import Request, Response
from werkzeug.wsgi import SharedDataMiddleware, responder, wrap_file

import jwt
from cms import ServiceCoord
from cms.grading.languagemanager import (LANGUAGES, SOURCE_EXTS,
                                         filename_to_language, get_language)
from cms.db import (Contest, File, Participation, SessionGen, Submission, Task,
                    Testcase, User)
from cms.db.filecacher import FileCacher
from cms.io import Service
from cmscommon.archive import Archive
from cmscommon.datetime import make_datetime, make_timestamp
from cmsocial.db.lesson import Lesson
from cmsocial.db.material import Material
from cmsocial.db.location import City, Institute, Province, Region
from cmsocial.db.socialcontest import SocialContest
from cmsocial.db.socialtask import SocialTask, Tag, TaskScore, TaskTag
from cmsocial.db.socialuser import SocialParticipation, SocialUser
from cmsocial.db.test import Test, TestScore

monkey.patch_all()

logger = logging.getLogger(__name__)
local = gevent.local.local()

config = ConfigParser.SafeConfigParser()
config.read('/usr/local/etc/cmsocial.ini')


class WSGIHandler(gevent.wsgi.WSGIHandler):
    def format_request(self):
        if self.time_finish:
            delta = '%.6f' % (self.time_finish - self.time_start)
        else:
            delta = '-'
        client_address = self.environ['REMOTE_ADDR']
        return '%s %s %s %s' % (client_address or '-', (
            getattr(self, 'status', None) or '000').split()[0], delta,
                                getattr(self, 'requestline', ''))

    def log_request(self):
        logger.info(self.format_request())

    def get_environ(self):
        env = gevent.wsgi.WSGIHandler.get_environ(self)
        return env


class Server(gevent.wsgi.WSGIServer):
    handler_class = WSGIHandler


class APIHandler(object):
    def __init__(self, parent):
        self.router = Map(
            [
                Rule(
                    '/api/<target>',
                    methods=['POST'],
                    endpoint='globaljsondata'),
                Rule(
                    '/static/<path:path>',
                    methods=['GET'],
                    endpoint='globalstaticfile'),
                Rule(
                    '/<contest>/api/files/<digest>',
                    methods=['GET', 'POST'],
                    endpoint='dbfile'),
                Rule(
                    '/<contest>/api/files/<digest>/<name>',
                    methods=['GET', 'POST'],
                    endpoint='dbfile'),
                Rule(
                    '/<contest>/api/<target>',
                    methods=['POST'],
                    endpoint='jsondata'),
                Rule(
                    '/<contest>/<path:path>',
                    methods=['GET'],
                    endpoint='staticfile'),
                Rule('/<contest>/', methods=['GET'], endpoint='index'),
                Rule('/<contest>', redirect_to='/<contest>/'),
                Rule('/', methods=['GET'], endpoint='globalindex')
            ],
            encoding_errors='strict')
        self.file_cacher = parent.file_cacher
        self.evaluation_service = parent.evaluation_service
        self.EMAIL_REG = re.compile(r'[^@]+@[^@]+\.[^@]+')
        self.USERNAME_REG = re.compile(r'^[A-Za-z0-9_\.]+$')

    @responder
    def __call__(self, environ, start_response):
        try:
            return self.wsgi_app(environ, start_response)
        except:
            logger.error(traceback.format_exc())
            return InternalServerError()

    def wsgi_app(self, environ, start_response):
        route = self.router.bind_to_environ(environ)

        try:
            endpoint, args = route.match()
        except RequestRedirect as e:
            return e
        except HTTPException:
            return NotFound()

        try:
            if endpoint == 'dbfile':
                return self.dbfile_handler(environ, args)
        except HTTPException as e:
            return e

        # static_file_handler checks for a valid contest
        if endpoint == 'globalstaticfile':
            return self.static_file_handler(environ, args['path'])
        elif endpoint == 'staticfile':
            return self.static_file_handler(environ, args['path'],
                                            args['contest'])
        elif endpoint == 'index':
            return self.static_file_handler(environ, 'index.html',
                                            args['contest'])
        elif endpoint == 'globalindex':
            return self.static_file_handler(environ, 'index.html')

        request = Request(environ)
        if request.mimetype != 'application/json':
            logger.warning('Request not in JSON')
            data = dict()
        else:
            try:
                data = json.load(request.stream)
            except (ValueError, TypeError):
                logger.warning('JSON parse error')
                data = dict()
            if 'first' in data and 'last' in data:
                data['first'] = int(data['first'])
                data['last'] = int(data['last'])
                if data['first'] < 0 or data['first'] > data['last']:
                    return BadRequest()

        with SessionGen() as local.session:
            if 'contest' in args:
                local.contest = local.session.query(Contest)\
                    .join(SocialContest)\
                    .filter(Contest.name == args['contest'])\
                    .filter(SocialContest.social_enabled == True).first()
            else:
                local.contest = None
            try:
                local.jwt_payload = request.cookies.get("token")
                if local.jwt_payload is None:
                    auth_data = dict()
                else:
                    auth_data = jwt.decode(local.jwt_payload,
                                           config.get('core', 'secret'))
                username = auth_data['username']

                local.participation = self.get_participation(
                    local.contest, username)
                if local.participation is None:
                    local.user = self.get_user(username)
                else:
                    local.user = local.participation.user
            except (BadRequest, KeyError, jwt.exceptions.InvalidTokenError):
                local.user = None
                local.participation = None
            if local.user is None:
                local.access_level = 7  # Access level of unlogged user
                local.global_access_level = 7  # Access level of unlogged user
            else:
                local.global_access_level = local.user.social_user.access_level
                if local.participation is None:
                    local.access_level = None
                else:
                    local.access_level = local.participation.social_participation.access_level
                if local.access_level is None:
                    local.access_level = local.global_access_level

            if local.contest is None:
                return NotFound()

            try:
                local.data = data
                local.resp = dict()
                ans = getattr(self, args['target'] + '_handler')()
                local.resp['success'] = 1
            except AttributeError:
                logger.error('Endpoint %s not implemented yet!' % endpoint)
                logger.error(traceback.format_exc())
                return NotFound()
            except KeyError:
                logger.error(traceback.format_exc())
                return BadRequest()

        if getattr(local, 'response', None) is None:
            response = Response()
        else:
            response = local.response
        response.mimetype = 'application/json'
        response.status_code = 200
        if ans is None:
            response.data = json.dumps(local.resp)
        else:
            if 'log' in local.resp:
                response.data = json.dumps({
                    'success': 0,
                    'error': ans,
                    'log': local.resp['log']
                })
            else:
                response.data = json.dumps({'success': 0, 'error': ans})
        return response

    # Useful methods
    def decode_file(self, f):
        f['data'] = f['data'].split(',')[-1]
        f['body'] = b64decode(f['data'])
        del f['data']
        return f

    def sliced_query(self, query):
        res = query.slice(local.data['first'], local.data['last']).all()
        num = query.count()
        return (res, num)

    def validate_user(self, user, password):
        if self.validate(password, user.password):
            return True
        elif self.old_validate(password, user.password):
            try:
                with SessionGen() as session:
                    user2 = session.query(User).filter(
                        User.id == user.id).first()
                    user2.password = self.hashpw(password)
                    session.commit()
            except:
                traceback.print_exc()
            return True
        else:
            return False

    def get_participation(self, contest, username, password=None):
        try:
            participation = local.session.query(Participation)\
                .join(User)\
                .filter(Participation.contest_id == contest.id)\
                .filter(User.username == username).first()
            if participation is None:
                return None
            if password is None or \
               self.validate_user(participation.user, password):
                return participation
        except UnicodeDecodeError:
            return None

    def get_user(self, username, password=None):
        try:
            user = local.session.query(User)\
                .filter(User.username == username).first()
            if user is None:
                return None
            if password is None or self.validate_user(user, password):
                return user
        except UnicodeDecodeError:
            return None

    def build_token(self):
        mh = self.hash(local.user.email, 'md5')
        data = {
            'id': local.user.id,
            'username': local.user.username,
            'email': local.user.email,
            'firstName': local.user.first_name,
            'lastName': local.user.last_name,
            'picture': '//gravatar.com/avatar/%s?d=identicon' % mh
        }
        return jwt.encode(
            data, config.get('core', 'secret'), algorithm='HS256')

    def check_user(self, username):
        if len(username) < 4:
            return 'Username is too short'
        elif not self.USERNAME_REG.match(username):
            return 'Username is invalid'
        else:
            user = local.session.query(User)\
                .filter(User.username == username).first()
            if user is not None:
                return 'This username is not available'

    def check_email(self, email):
        if self.EMAIL_REG.match(email) and validate_email(email, verify=True):
            user = local.session.query(User)\
                .filter(User.email == email).first()
            if user is not None:
                return 'E-mail already used'
        else:
            return 'Invalid e-mail'

    def hash(self, string, algo='sha256'):
        if string is None:
            string = ''
        sha = getattr(hashlib, algo)()
        sha.update(string)
        return sha.hexdigest()

    def old_hashpw(self, pw):
        return self.hash(pw + config.get("core", "secret"))

    def old_validate(self, pw, storedpw):
        return self.old_hashpw(pw) == storedpw

    def hashpw(self, pw):
        pw = pw.encode('utf-8')
        payload = bcrypt.hashpw(pw, bcrypt.gensalt())
        return "bcrypt:%s" % payload

    def validate(self, pw, storedpw):
        if not storedpw.startswith("bcrypt:"):
            return False
        payload = storedpw.split(":", 1)[1].encode("utf-8")
        pw = pw.encode("utf-8")
        return bcrypt.hashpw(pw, payload) == payload

    def gencode(self):
        from string import ascii_lowercase, ascii_uppercase, digits
        from random import choice

        return ''.join([
            choice(ascii_lowercase + ascii_uppercase + digits)
            for i in range(20)
        ])

    def send_mail(self, to, subject, body):
        # TODO: cache SMTP connections
        server = smtplib.SMTP(local.contest.social_contest.mail_server)
        server.ehlo()
        server.starttls()
        server.login(local.contest.social_contest.mail_username,
                     local.contest.social_contest.mail_password)

        msg = MIMEText(body)
        msg['Subject'] = subject
        msg['From'] = local.contest.social_contest.mail_from
        msg['To'] = to

        sent = False
        nretries = 0
        while sent is False:
            try:
                server.sendmail(local.contest.social_contest.mail_from, [to],
                                msg.as_string())
                sent = True
            except socket.timeout:
                traceback.print_exc()
                nretries += 1
                if nretries > 10:
                    break

        server.quit()
        return sent

    def get_institute_info(self, institute_id):
        info = dict()
        if institute_id is not None:
            institute = local.session.query(Institute)\
                .filter(Institute.id == institute_id).first()
            info['id'] = institute.id
            info['name'] = institute.name
            info['city'] = institute.city.name
            info['province'] = institute.city.province.name
            info['region'] = institute.city.province.region.name
        return info

    def get_user_info(self, user):
        info = dict()
        info['username'] = user.username
        info['global_access_level'] = user.social_user.access_level
        info['access_level'] = info['global_access_level']
        info['join_date'] = make_timestamp(user.social_user.registration_time)
        info['mail_hash'] = self.hash(user.email, 'md5')
        info['institute'] = self.get_institute_info(
            user.social_user.institute_id)
        info['first_name'] = user.first_name
        info['last_name'] = user.last_name
        info['tasks_solved'] = -1
        return info

    def get_participation_info(self, participation):
        info = self.get_user_info(participation.user)
        info['score'] = participation.social_participation.score
        if participation.social_participation.access_level is not None:
            info[
                'access_level'] = participation.social_participation.access_level
        return info

    def update_from_data(self, obj, *args, **kwargs):
        for field in args:
            if field in local.data:
                setattr(obj, field, local.data[field])
        for field, data_field in kwargs.iteritems():
            if data_field in local.data:
                setattr(obj, field, local.data[data_field])

    def add_info(self, obj, dct, *args, **kwargs):
        for field in args:
            dct[field] = getattr(obj, field)
        for field, data_field in kwargs.iteritems():
            dct[data_field] = getattr(obj, field)

    # Handlers that do not require JSON data
    def dbfile_handler(self, environ, args):
        try:
            fobj = self.file_cacher.get_file(args['digest'])
        except KeyError:
            raise NotFound()

        response = Response()
        response.status_code = 200
        response.mimetype = 'application/octet-stream'

        if 'name' in args:
            if args["name"].endswith(".pdf"):
                # Add header to allow the official pdf.js to work
                response.headers.add_header(b'Access-Control-Allow-Origin',
                                            b'https://mozilla.github.io')
            else:
                # Don't do this on pdf files because it breaks the native pdf
                # reader
                response.headers.add_header(
                    b'Content-Disposition',
                    b'attachment',
                    filename=args['name'])
            mimetype = mimetypes.guess_type(args['name'])[0]
            if mimetype is not None:
                response.mimetype = mimetype

        response.response = wrap_file(environ, fobj)
        response.direct_passthrough = True
        response.cache_control.max_age = 31536000
        response.cache_control.public = True
        return response

    def static_file_handler(self, environ, filename, contest_name=None):
        # TODO: implement files that do not depend on the contest
        if contest_name is None:
            return NotFound()

        with SessionGen() as session:
            social_contest = session.query(SocialContest)\
                .join(Contest)\
                .filter(SocialContest.social_enabled == True)\
                .filter(Contest.name == contest_name).first()
            if social_contest is None:
                return NotFound()
            if filename == 'views/homepage.html':
                if social_contest.homepage is not None:
                    return self.dbfile_handler(
                        environ, {
                            'digest': social_contest.homepage,
                            'name': 'homepage.html'
                        })
        path = os.path.join(
            pkg_resources.resource_filename('cmsocial-web-build', ''),
            filename)

        try:
            response = Response()
            response.status_code = 200
            response.mimetype = 'application/octet-stream'
            mimetype = mimetypes.guess_type(filename)[0]
            if mimetype is not None:
                response.mimetype = mimetype
            response.last_modified = \
                datetime.utcfromtimestamp(os.path.getmtime(path))\
                        .replace(microsecond=0)
            response.response = wrap_file(environ, io.open(path, 'rb'))
            response.direct_passthrough = True
        except OSError:
            response = Response()
            response.status_code = 404
            response.data = "404 Not Found"

        if filename == "index.html":
            # Disable cache, so that the user will notice if the
            # app.COMMIT_ID.js file has a new name

            response.headers['Last-Modified'] = datetime.now()
            response.headers[
                'Cache-Control'] = 'no-store, no-cache, must-revalidate, post-check=0, pre-check=0, max-age=0'
            response.headers['Pragma'] = 'no-cache'
            response.headers['Expires'] = '-1'

        return response

    # Handlers that require JSON data
    def check_handler(self):
        try:
            rtype = local.data['type']
            rvalue = local.data['value']
        except KeyError:
            logger.warning('Missing parameters')
            return 'Bad request'

        if rtype == 'username':
            err = self.check_user(rvalue)
        elif rtype == 'email':
            err = self.check_email(rvalue)
        else:
            logger.warning('Request type not understood')
            return 'Bad request'
        return err

    def location_handler(self):
        if local.data['action'] == 'get':
            institute = local.session.query(Institute)\
                .filter(Institute.id == local.data['id']).first()
            if institute is None:
                return 'Not found'
            local.resp = self.get_institute_info(institute)
        elif local.data['action'] == 'listregions':
            out = local.session.query(Region).all()
            local.resp['regions'] = [{'id': r.id, 'name': r.name} for r in out]
        elif local.data['action'] == 'listprovinces':
            out = local.session.query(Province)\
                .filter(Province.region_id == local.data['id']).all()
            local.resp['provinces'] = [{
                'id': r.id,
                'name': r.name
            } for r in out]
        elif local.data['action'] == 'listcities':
            out = local.session.query(City)\
                .filter(City.province_id == local.data['id']).all()
            local.resp['cities'] = [{'id': r.id, 'name': r.name} for r in out]
        elif local.data['action'] == 'listinstitutes':
            out = local.session.query(Institute)\
                .filter(Institute.city_id == local.data['id']).all()
            local.resp['institutes'] = [{
                'id': r.id,
                'name': r.name
            } for r in out]

    def sso_handler(self):
        if local.user is None:
            return 'Unauthorized'
        payload = local.data['payload']
        sig = local.data['sig']
        computed_sig = hmac.new(
            config.get("core", "secret").encode(), payload.encode(),
            hashlib.sha256).hexdigest()
        if computed_sig != sig:
            return 'Bad request'
        # Get nonce.
        payload_decoded = b64decode(payload).decode()
        d = dict(nonce.split("=") for nonce in payload_decoded.split('&'))
        # Prepare response.
        response_data = dict()
        response_data['nonce'] = d['nonce']
        response_data['external_id'] = local.user.username
        response_data['username'] = local.user.username
        response_data['email'] = local.user.email
        # Build final url.
        res_payload = urllib.urlencode(response_data)
        res_payload = b64encode(res_payload.encode())
        sig = hmac.new(
            config.get("core", "secret").encode(), res_payload,
            hashlib.sha256).hexdigest()
        local.resp['parameters'] = urllib.urlencode({
            'sso': res_payload,
            'sig': sig
        })

    def user_handler(self):
        if local.data['action'] == 'new':
            try:
                username = local.data['username']
                password = local.data['password']
                email = local.data['email'].lower()
                firstname = local.data['firstname']
                lastname = local.data['lastname']
                recaptcha_response = local.data['recaptcha_response'] if \
                    'recaptcha_response' in local.data else None
            except KeyError:
                logger.warning('Missing parameters')
                return 'Bad request'

            # Check captcha if we changed the secret key
            if local.contest.social_contest.is_captcha_enabled():
                r = requests.post(
                    "https://www.google.com/recaptcha/api/siteverify",
                    data={
                        'secret':
                        local.contest.social_contest.recaptcha_secret_key,
                        'response':
                        recaptcha_response
                    },  # , 'remoteip': ''},
                    verify=False)
                try:
                    assert r.json()["success"] is True
                except:
                    return "Anti-spam check failed"

            token = self.hashpw(password)

            err = self.check_user(username)
            if err is not None:
                return err
            err = self.check_email(email)
            if err is not None:
                return err

            if local.contest is not None and \
               local.contest.social_contest.access_level < local.global_access_level:
                return 'Unauthorized'

            user = User(
                first_name=firstname,
                last_name=lastname,
                username=username,
                password=token,
                email=email)
            social_user = SocialUser(
                access_level=6, registration_time=make_datetime())
            social_user.user = user

            if 'institute' in local.data:
                social_user.institute_id = int(local.data['institute'])

            try:
                local.session.add(user)
                local.session.add(social_user)
                local.session.commit()
            except IntegrityError:
                return 'User already exists'

            if local.contest is not None:
                participation = Participation(user=user, contest=local.contest)
                social_participation = SocialParticipation()
                social_participation.participation = participation

                try:
                    local.session.add(participation)
                    local.session.add(social_participation)
                    local.session.commit()
                except IntegrityError:
                    return "Participation already exists"
            local.user = user
            local.response = Response()
            local.response.set_cookie(
                'token',
                value=self.build_token(),
                domain=local.contest.social_contest.cookie_domain)
        elif local.data['action'] == 'newparticipation':
            if local.user is None:
                return 'Unauthorized'
            if local.contest is None:
                return 'Bad request'
            if local.contest.social_contest.access_level < local.global_access_level:
                return 'Unauthorized'

            participation = Participation(
                user=local.user, contest=local.contest)
            social_participation = SocialParticipation()
            social_participation.participation = participation

            try:
                local.session.add(participation)
                local.session.add(social_participation)
                local.session.commit()
            except IntegrityError:
                return "Participation already exists"
        elif local.data['action'] == 'login':
            try:
                username = local.data['username']
                password = local.data['password']
            except KeyError:
                logger.warning('Missing parameter')
                return 'Bad request'

            participation = self.get_participation(local.contest, username,
                                                   password)
            if participation is None:
                local.user = self.get_user(username, password)
                if local.user is None:
                    return 'login.error'
            else:
                local.user = participation.user

            # When the user explicitly requests, make the cookie expire
            # after 30 days (instead of at the end of the browser's session).
            keep_signed = local.data.get('keep_signed', False)
            cookie_duration = 30 * 86400 if keep_signed else None
            local.response = Response()
            local.response.set_cookie(
                'token',
                value=self.build_token(),
                max_age=cookie_duration,
                domain=local.contest.social_contest.cookie_domain)
        elif local.data['action'] == 'me':
            if local.user is None:
                return 'Unauthorized'
            if local.participation is None:
                local.resp['user'] = self.get_user_info(local.user)
            else:
                local.resp['user'] = self.get_participation_info(
                    local.participation)
        elif local.data['action'] == 'get':
            participation = self.get_participation(local.contest,
                                                   local.data['username'])
            if participation is None:
                return 'Not found'
            local.resp = self.get_participation_info(participation)
            # Append scores of tried tasks
            local.resp['scores'] = []
            for ts in participation.taskscores:
                taskinfo = dict()
                taskinfo['name'] = ts.task.name
                taskinfo['score'] = ts.score
                taskinfo['title'] = ts.task.title
                local.resp['scores'].append(taskinfo)
        elif local.data['action'] == 'list':
            if local.contest is None:
                return "Bad request"
            query = local.session.query(Participation)\
                .join(User)\
                .join(SocialParticipation)\
                .filter(Participation.contest_id == local.contest.id)\
                .order_by(desc(SocialParticipation.score))\
                .order_by(desc(User.id))
            if 'institute' in local.data:
                query = query\
                    .filter(SocialUser.institute_id == local.data['institute'])
            participations, local.resp['num'] = self.sliced_query(query)
            local.resp['users'] = map(self.get_participation_info,
                                      participations)
        elif local.data['action'] == 'update':
            if local.user is None:
                return 'Unauthorized'
            if 'institute' in local.data and \
                    local.data['institute'] is not None:
                local.user.institute_id = int(local.data['institute'])
            if 'email' in local.data and \
                    local.data['email'] != '' and \
                    local.user.email != local.data['email']:
                err = self.check_email(local.data['email'])
                if err is not None:
                    return err
                local.user.email = local.data['email']
            if 'old_password' in local.data and \
                    local.data['old_password'] != '':
                if not self.validate_user(local.user,
                                          local.data['old_password']):
                    return 'Wrong password'
                if len(local.data['password']) < 5:
                    return 'Password\'s too short'
                new_token = self.hashpw(local.data['password'])
                local.user.password = new_token
                local.resp['token'] = new_token
            local.session.commit()
        elif local.data['action'] == 'recover':
            user = local.session.query(User)\
                .filter(User.email == local.data['email'])\
                .first()

            if user is None:
                return 'No such user'

            if len(local.data['code']) > 0:
                local.resp['type'] = 1

                if local.data['code'] == user.social_user.recover_code:
                    user.social_user.recover_code = None

                    # Generate new password an mail it
                    tmp_password = self.gencode()
                    user.password = self.hashpw(tmp_password)
                    local.session.commit()

                    if self.send_mail(user.email, "Password reset",
                                      "New password: %s" % tmp_password):
                        del tmp_password

                        local.resp['message'] = \
                            'Your new password was mailed to you'
                    else:
                        return 'Internal Server Error'
                else:
                    return 'Wrong code'
            else:
                local.resp['type'] = 2

                # Check if enough time has passed
                if datetime.utcnow(
                ) - user.social_user.last_recover < timedelta(days=1):
                    local.resp[
                        'message'] = 'You should already have received an email, if not, try tomorrow'
                else:
                    # Generate new code and mail it
                    user.social_user.recover_code = self.gencode()
                    user.social_user.lastLesson_recover = datetime.utcnow()
                    local.session.commit()

                    if self.send_mail(user.email, "Code for password reset",
                                      """Username: %s
Recovery code: %s""" % (user.username, user.social_user.recover_code)):
                        local.resp[
                            'message'] = 'A code was sent, check your inbox'
                    else:
                        return 'Internal Server Error'
        else:
            return 'Bad request'

    def heartbeat_handler(self):
        local.response = Response()
        if local.user is None:
            local.response.set_cookie(
                'token',
                expires=datetime.utcnow(),
                domain=local.contest.social_contest.cookie_domain)
            return 'Unauthorized'
        else:
            new_token = self.build_token()
            if new_token != local.jwt_payload:
                local.response.set_cookie(
                    'token',
                    value=new_token,
                    domain=local.contest.social_contest.cookie_domain)

    def contest_handler(self):
        if local.data['action'] == 'list':
            local.resp['contests'] = []
            query = local.session.query(Contest)\
                .join(SocialContest)\
                .filter(SocialContest.access_level >=
                        local.global_access_level)\
                .filter(SocialContest.social_enabled == True)\
                .order_by(Contest.description)
            for c in query:
                contest = dict()
                contest['name'] = c.name
                contest['description'] = c.description
                local.resp['contests'].append(contest)
        elif local.data['action'] == 'alter':
            if local.contest is None:
                return 'Bad Request'
            if local.access_level != 0:
                return 'Unauthorized'
            self.update_from_data(local.contest, 'description', 'languages')
            self.update_from_data(
                local.contest.social_contest,
                'top_left_name',
                'title',
                'recaptcha_public_key',
                'recaptcha_secret_key',
                'mail_server',
                'mail_username',
                'mail_password',
                'mail_from',
                'analytics',
                'cookie_domain',
                'homepage',
                forum='forum_url')
            if 'menu' in local.data:
                if local.data['menu'] is not None:
                    local.contest.social_contest.menu = \
                        json.dumps(local.data['menu'])
                else:
                    local.contest.social_contest.menu = None
            local.session.commit()
        elif local.data['action'] == 'get':
            if local.contest is None:
                return 'Bad Request'
            self.add_info(local.contest, local.resp, 'name', 'description',
                          'languages')
            local.resp['participates'] = local.participation is not None
            self.add_info(
                local.contest.social_contest,
                local.resp,
                'top_left_name',
                'title',
                'analytics',
                'cookie_domain',
                forum='forum_url')
            local.resp['mail_enabled'] = local.contest.social_contest\
                .is_mail_enabled()
            local.resp['captcha_enabled'] = local.contest.social_contest\
                .is_captcha_enabled()
            if local.contest.social_contest.is_captcha_enabled():
                local.resp['recaptcha_public_key'] = local.contest\
                    .social_contest.recaptcha_public_key
            if local.access_level == 0:
                self.add_info(
                    local.contest.social_contest,
                    local.resp,
                    'recaptcha_public_key',
                    'recaptcha_secret_key',
                    'mail_server',
                    'mail_username',
                    'mail_password',
                    'mail_from',
                    menu='menu_on_db')
                local.resp['all_languages'] = map(lambda x: x.name, LANGUAGES)
                if local.resp['menu_on_db'] is not None:
                    local.resp['menu_on_db'] = \
                        json.loads(local.resp['menu_on_db'])
            menu = local.contest.social_contest.menu
            if menu is not None:
                menu = json.loads(menu)
            else:

                def display(var):
                    return 'always' if len(var) > 0 else 'admin'

                task_menu = [{
                    "title": "All tasks",
                    "icon": "fa-list-ol",
                    "sref": "tasklist.page",
                    "params": {
                        "pageNum": 1,
                        "tag": None,
                        "q": None
                    }
                }, {
                    "title": "Tasks by technique",
                    "icon": "fa-rocket",
                    "sref": "techniques"
                }, {
                    "title": "Tasks by event",
                    "icon": "fa-trophy",
                    "sref": "events"
                }, {
                    "title": "Lessons",
                    "icon": "fa-pencil",
                    "sref": "lessons",
                    "display": display(local.contest.lessons)
                }, {
                    "title": "Material",
                    "icon": "fa-pencil",
                    "sref": "material",
                    "display": display(local.contest.materials)
                }, {
                    "title": "Quizzes",
                    "icon": "fa-pencil",
                    "sref": "tests",
                    "display": display(local.contest.tests)
                }]
                menu = [{
                    "title": "Task & quiz archive",
                    "icon": "fa-archive",
                    "entries": task_menu
                }, {
                    "title":
                    "Ranking",
                    "icon":
                    "fa-trophy",
                    "entries": [{
                        "title": "Ranking",
                        "icon": "fa-trophy",
                        "sref": "ranking.page",
                        "params": {
                            "pageNum": 1
                        }
                    }]
                }]
                if local.contest.social_contest.forum is not None:
                    menu.append({
                        "title":
                        "Forum",
                        "icon":
                        "fa-trophy",
                        "entries": [{
                            "title": "Forum",
                            "icon": "fa-comments",
                            "href": local.contest.social_contest.forum
                        }]
                    })
                menu.append({
                    "title":
                    "Sign up",
                    "icon":
                    "fa-pencil",
                    "entries": [{
                        "title": "Sign up",
                        "icon": "fa-pencil",
                        "sref": "signup",
                        "display": "unlogged"
                    }]
                })
            local.resp["menu"] = menu
        else:
            return 'Bad Request'

    def lessons_handler(self):
        if local.data['action'] == 'list':
            query = local.session.query(Lesson)\
                .filter(Lesson.contest_id == local.contest.id)\
                .filter(Lesson.access_level >= local.access_level)\
                .order_by(desc(Lesson.id))
            local.resp['lessons'] = []
            for l in query:
                data = dict()
                data['id'] = l.id
                data['title'] = l.title
                data['access_level'] = l.access_level
                data['tasks'] = []
                for t in l.tasks:
                    task = dict()
                    task['num'] = t.num
                    task['name'] = t.task.name
                    task['title'] = t.task.title
                    if local.participation is not None:
                        taskscore = local.session.query(TaskScore)\
                            .filter(TaskScore.task_id == t.task.id)\
                            .filter(TaskScore.participation_id ==
                                    local.participation.id).first()
                        if taskscore is not None:
                            task['score'] = taskscore.score
                    data['tasks'].append(task)
                data['tasks'].sort(key=lambda x: x['num'])
                local.resp['lessons'].append(data)
        elif local.data['action'] == 'alter':
            if local.access_level != 0:
                return 'Unauthorized'
            try:
                lesson = local.session.query(Lesson)\
                    .filter(Lesson.contest_id == local.contest.id)\
                    .filter(Lesson.id == local.data['id']).first()
                lesson.access_level = local.data['access_level']
                for lt in lesson.tasks:
                    lt.task.social_task.access_level = lesson.access_level
                    local.session.add(lt.task)
                local.session.commit()
            except KeyError, ValueError:
                return 'Bad Request'
        elif local.data['action'] == 'delete':
            if local.access_level != 0:
                return 'Unauthorized'
            try:
                lesson = local.session.query(Lesson)\
                    .filter(Lesson.contest_id == local.contest.id)\
                    .filter(Lesson.id == local.data['id']).first()
                deleted_tasks = []
                for lt in lesson.tasks:
                    deleted_tasks.append(lt.task.num)
                    local.session.delete(lt.task.social_task)
                    local.session.delete(lt.task)
                    local.session.delete(lt)
                local.session.delete(lesson)
                local.session.flush()
                for tn in sorted(deleted_tasks, reverse=True):
                    for t in local.session.query(Task)\
                        .filter(Task.contest_id == local.contest.id)\
                        .filter(Task.num > tn).all():
                        t.num -= 1
                local.session.commit()
            except KeyError, ValueError:
                return 'Bad Request'
        elif local.data['action'] == 'new':
            if local.access_level != 0:
                return 'Unauthorized'
            archive_data = self.decode_file(local.data['files']['submission'])
            with tempfile.NamedTemporaryFile() as temp:
                temp.write(archive_data['body'])
                temp.flush()
                status = 0
                script_file = os.path.join(
                    pkg_resources.resource_filename('cmsocial', 'scripts'),
                    'import_lessons_from_zip.sh')
                try:
                    local.resp['log'] = check_output(
                        [script_file,
                         str(local.contest.id), temp.name],
                        stderr=STDOUT)
                except CalledProcessError as e:
                    status = e.returncode
                    local.resp['log'] = e.output
            if status != 0:
                return 'Error %s in script' % status
        else:
            return 'Bad Request'

    def material_handler(self):
        if local.data['action'] == 'list':
            query = local.session.query(Material)\
                .filter(Material.contest_id == local.contest.id)\
                .filter(Material.access_level >= local.access_level)\
                .order_by(Material.id.desc())
            local.resp['materials'] = [{
                'id': m.id,
                'title': m.title,
                'access_level': m.access_level,
                'text': m.text
            } for m in query]
        elif local.data['action'] == 'alter':
            if local.access_level != 0:
                return 'Unauthorized'
            try:
                material = local.session.query(Material)\
                    .filter(Material.contest_id == local.contest.id)\
                    .filter(Material.id == local.data['id']).first()
                self.update_from_data(material, 'text', 'title',
                                      'access_level')
                local.session.commit()
            except KeyError, ValueError:
                return 'Bad Request'
        # elif local.data['action'] == 'swap':
        #     if local.access_level != 0:
        #         return 'Unauthorized'
        #     try:
        #         material1 = local.session.query(Material)\
        #             .filter(Material.contest_id == local.contest.id)\
        #             .filter(Material.id == local.data['id1']).first()
        #         material2 = local.session.query(Material)\
        #             .filter(Material.contest_id == local.contest.id)\
        #             .filter(Material.id == local.data['id2']).first()
        #         material1.position, material2.position = material2.position, material1.position
        #         local.session.commit()
        #     except KeyError, ValueError:
        #         return 'Bad Request'
        elif local.data['action'] == 'delete':
            if local.access_level != 0:
                return 'Unauthorized'
            try:
                material = local.session.query(Material)\
                    .filter(Material.contest_id == local.contest.id)\
                    .filter(Material.id == local.data['id']).first()
                local.session.delete(material)
                local.session.commit()
            except KeyError, ValueError:
                return 'Bad Request'
        elif local.data['action'] == 'new':
            if local.access_level != 0:
                return 'Unauthorized'

            archive_data = self.decode_file(local.data['files']['mdfile'])

            try:
                material = Material()
                material.contest = local.contest
                material.access_level = 0
                material.text = archive_data['body']
                material.title = local.data['title']

                local.session.add(material)
                local.session.commit()
            except ValueError:
                return 'Bad Request'
        else:
            return 'Bad Request'

    def task_handler(self):
        if local.data['action'] == 'list':
            if local.contest is None:
                return 'Bad request'
            query = local.session.query(Task)\
                .join(SocialTask)\
                .filter(Task.contest_id == local.contest.id)\
                .filter(SocialTask.access_level >= local.access_level)
            order = [desc(SocialTask.id)]
            if 'order' in local.data and local.data['order'] is not None:
                if local.data['order'] == 'hardest':
                    order.insert(0, desc(SocialTask.score_multiplier))
                elif local.data['order'] == 'easiest':
                    order.insert(0, SocialTask.score_multiplier)
            query = query.order_by(*order)

            if 'tag' in local.data and local.data['tag'] is not None:
                # Ignore requests with more that 5 tags
                tags = local.data['tag'].split(',')[:5]
                conditions = [Tag.name == tname for tname in tags]
                targets = local.session.query(Tag).filter(
                    or_(*conditions)).all()
                local.resp['tags'] = []
                for tag in targets:
                    local.resp['tags'].append(tag.name)
                    query = query.filter(SocialTask.tasktags.any(tag=tag))

            if 'search' in local.data and local.data['search'] is not None:
                sq = '%%%s%%' % local.data['search']
                query = query.filter(
                    or_(Task.title.ilike(sq), Task.name.ilike(sq)))

            tasks, local.resp['num'] = self.sliced_query(query)
            local.resp['tasks'] = []

            for t in tasks:
                task = dict()
                task['id'] = t.id
                task['name'] = t.name
                task['title'] = t.title
                task['score_multiplier'] = t.social_task.score_multiplier

                if local.participation is not None:
                    taskscore = local.session.query(TaskScore)\
                        .filter(TaskScore.task_id == t.id)\
                        .filter(TaskScore.participation_id ==
                                local.participation.id).first()

                    if taskscore is not None:
                        task['score'] = taskscore.score

                local.resp['tasks'].append(task)

        elif local.data['action'] == 'get':
            t = local.session.query(Task)\
                .join(SocialTask)\
                .filter(Task.contest_id == local.contest.id)\
                .filter(Task.name == local.data['name'])\
                .filter(SocialTask.access_level >= local.access_level).first()
            if t is None:
                return 'Not found'
            local.resp['id'] = t.id
            local.resp['name'] = t.name
            local.resp['title'] = t.title
            local.resp['score_multiplier'] = t.social_task.score_multiplier
            local.resp['help_available'] = t.social_task.help_available
            local.resp['statements'] =\
                dict([(l, s.digest) for l, s in t.statements.iteritems()])
            local.resp['submission_format'] =\
                [sfe.filename for sfe in t.submission_format]
            for i in ['time_limit', 'memory_limit', 'task_type']:
                local.resp[i] = getattr(t.active_dataset, i)
            att = []
            for (name, obj) in t.attachments.iteritems():
                att.append((name, obj.digest))
            local.resp['attachments'] = att
            local.resp['tags'] = []
            for tasktag in t.social_task.tasktags:
                if not tasktag.tag.hidden:
                    tag = {'name': tasktag.tag.name}
                    if local.user is None:
                        tag['can_delete'] = False
                    else:
                        tag['can_delete'] = \
                                (local.user.social_user is tasktag.user and
                                 not tasktag.approved) or \
                            local.user.social_user.access_level == 0
                    local.resp['tags'].append(tag)
        elif local.data['action'] == 'stats':
            t = local.session.query(Task)\
                .join(SocialTask)\
                .filter(Task.name == local.data['name'])\
                .filter(SocialTask.access_level >= local.access_level).first()
            if t is None:
                return 'Not found'
            local.resp['nsubs'] = t.social_task.nsubs
            local.resp['nusers'] = t.social_task.nusers
            local.resp['nsubscorrect'] = t.social_task.nsubscorrect
            local.resp['nuserscorrect'] = t.social_task.nuserscorrect
            best = local.session.query(TaskScore)\
                .filter(TaskScore.task == t.social_task)\
                .filter(TaskScore.score == 100)\
                .order_by(TaskScore.time)\
                .slice(0, 10).all()
            local.resp['best'] = [{
                'username': b.participation.user.username,
                'time': b.time
            } for b in best]
        elif local.data['action'] == 'bulk_download':
            tmp_path = tempfile.mkdtemp()

            for f in local.data['attachments']:
                # Retrieve each attachment by its digest and store it with
                # its name.
                self.file_cacher.get_file_to_path(f[1],
                                                  os.path.join(tmp_path, f[0]))

            # Create a zip archive named after task name.
            archive_name = next(tempfile._get_candidate_names()) + '.zip'
            archive_path = os.path.join(tmp_path, archive_name)
            Archive.create_from_dir(tmp_path, archive_path)

            # Store the archive in FileCacher and return its digest.
            digest = self.file_cacher.put_file_from_path(archive_path)
            local.resp['digest'] = digest

            # Cleanup
            try:
                rmtree(tmp_path)
            except:
                pass
        else:
            return 'Bad request'

    def tag_handler(self):
        if local.data['action'] == 'list':
            tags = local.session.query(Tag)\
                .order_by(Tag.id)\
                .filter(Tag.hidden == False)

            if local.data.get('filter') == 'techniques':
                tags = tags.filter(Tag.is_technique == True)

            if local.data.get('filter') == 'events':
                tags = tags.filter(Tag.is_event == True)

            local.resp['tags'] = [t.name for t in tags.all()]
        elif local.data['action'] == 'create':
            if local.access_level >= 4:
                return 'Unauthorized'
            try:
                if len(local.data['description']) < 5:
                    return 'Description is too short'
                else:
                    tag = Tag(
                        name=local.data['tag'],
                        description=local.data['description'],
                        hidden=False)
                    local.session.add(tag)
                    local.session.commit()
            except IntegrityError:
                return 'Tag already exists'
        elif local.data['action'] == 'delete':
            if local.access_level >= 4:
                return 'Unauthorized'
            tag = local.session.query(Tag)\
                .filter(Tag.name == local.data['tag']).first()
            if tag is None:
                return 'Tag does not exist'
            elif tag.hidden is True and local.access_level > 0:
                return 'Unauthorized'
            else:
                local.session.delete(tag)
                local.session.commit()
        elif local.data['action'] == 'add':
            if local.access_level > 5:
                return 'Unauthorized'
            tag = local.session.query(Tag)\
                .filter(Tag.name == local.data['tag']).first()
            task = local.session.query(Task)\
                .filter(Task.name == local.data['task']).first()
            if tag is None:
                return 'Tag does not exist'
            elif tag.hidden is True and local.access_level > 0:
                return 'Unauthorized'
            elif task is None:
                return 'Task does not exist'
            else:
                try:
                    local.session.add(
                        TaskTag(
                            task=task.social_task,
                            tag=tag,
                            user=local.user.social_user))
                    local.session.commit()
                except IntegrityError:
                    return 'The task already has this tag'

        elif local.data['action'] == 'remove':
            if local.access_level > 5:
                return 'Unauthorized'
            tag = local.session.query(Tag)\
                .filter(Tag.name == local.data['tag']).first()
            task = local.session.query(Task)\
                .filter(Task.name == local.data['task']).first()
            tasktag = local.session.query(TaskTag)\
                .filter(TaskTag.tag == tag)\
                .filter(TaskTag.task == task).first()
            if local.access_level > 0:
                if tag.hidden or tasktag.approved or \
                   local.user.social_user is not tasktag.user:
                    return 'Unauthorized'
            elif tasktag is None:
                return 'Task does not have tag'

            local.session.delete(tasktag)
            local.session.commit()
        else:
            return 'Bad request'

    def help_handler(self):
        if local.participation is None:
            return 'Unauthorized'

        task = local.session.query(Task)\
            .filter(Task.name == local.data['task'])\
            .filter(Task.contest_id == local.contest.id)\
            .first()

        if task is None:
            return "Bad request"

        if local.data['action'] == 'check':
            testcases = local.session.query(Testcase)\
                .filter(Testcase.dataset == task.active_dataset)\
                .all()

            local.resp['testcases'] = [{
                'codename': t.codename
            } for t in testcases]

        elif local.data['action'] == 'get':
            # Make sure that this task allows requests
            if not task.social_task.help_available:
                return 'Questo task non accetta richieste di testcase.'

            socpart = local.participation.social_participation
            # Make sure that the user is allowed to request
            # TODO: de-hardcode this.
            if datetime.utcnow() - socpart.last_help_time < timedelta(hours=1):
                return "Hai già fatto una richiesta nell'ultima ora."

            testcase = local.session.query(Testcase)\
                .filter(Testcase.dataset == task.active_dataset)\
                .filter(Testcase.codename == local.data['testcase'])\
                .first()

            if testcase is None:
                return "Bad request"

            # Log this so we can kind of "keep track" of the requests...
            logger.info("User \"%s\" requested testcase %s for task \"%s\"." %
                        (local.user.username, local.data['testcase'],
                         local.data['task']))
            socpart.last_help_time = datetime.utcnow()
            socpart.help_count += 1
            local.session.commit()

            # Return hashes
            local.resp["input"] = testcase.input
            local.resp["output"] = testcase.output

    def test_handler(self):
        if local.data['action'] == 'list':
            tests = local.session.query(Test)\
                .filter(Test.access_level >= local.access_level)\
                .filter(Test.contest_id >= local.contest.id)\
                .order_by(Test.id).all()
            local.resp['tests'] = []
            for t in tests:
                test = {
                    'name': t.name,
                    'description': t.description,
                    'max_score': t.max_score
                }
                if local.user is not None:
                    testscore = local.session.query(TestScore)\
                        .filter(TestScore.test_id == t.id)\
                        .filter(TestScore.participation_id ==
                                local.participation.id).first()
                    if testscore is not None:
                        test['score'] = testscore.score
                local.resp['tests'].append(test)
        elif local.data['action'] == 'get':
            test = local.session.query(Test)\
                .filter(Test.name == local.data['test_name'])\
                .filter(Test.contest_id >= local.contest.id)\
                .filter(Test.access_level >= local.access_level).first()
            if test is None:
                return 'Not found'
            local.resp['name'] = test.name
            local.resp['description'] = test.description
            local.resp['questions'] = []
            for i in test.questions:
                q = dict()
                q['type'] = i.type
                q['text'] = i.text
                q['max_score'] = i.score
                ansdata = json.loads(i.answers)
                if i.type == 'choice':
                    q['choices'] = [t[0] for t in ansdata]
                else:
                    q['answers'] = [[t[0], len(t[1])] for t in ansdata]
                local.resp['questions'].append(q)
        elif local.data['action'] == 'answer':
            if local.participation is None:
                return "Not authorized"
            test = local.session.query(Test)\
                .filter(Test.name == local.data['test_name'])\
                .filter(Test.contest_id >= local.contest.id)\
                .filter(Test.access_level >= local.access_level).first()
            if test is None:
                return 'Not found'
            data = local.data['answers']
            for i in xrange(len(test.questions)):
                q = test.questions[i]
                ansdata = json.loads(q.answers)
                if q.type == 'choice':
                    local.resp[i] = [q.wrong_score, 'wrong']
                    try:
                        if data[i] is None:
                            local.resp[i] = [0, 'empty']
                        elif ansdata[int(data[i])][1]:
                            local.resp[i] = [q.score, 'correct']
                    except IndexError:
                        pass
                    continue
                else:
                    for key, correct in ansdata:
                        ans = data[i].get(key, None)
                        if len(ans) != len(correct):
                            local.resp[i] = [q.wrong_score, 'wrong']
                        for a in xrange(len(ans)):
                            if ans[a] is None:
                                local.resp[i] = [0, 'empty']
                                break
                            if q.type == 'number':
                                try:
                                    an = float(ans[a])
                                    cor = float(correct[a])
                                except:
                                    # Hack to make the answer wrong if the user
                                    # triggers a TypeError
                                    an = 1
                                    cor = 2
                            else:
                                an = ans[a].lower()
                                cor = correct[a].lower()
                            if an != cor:
                                local.resp[i] = [q.wrong_score, 'wrong']
                    if local.resp.get(i, None) is None:
                        local.resp[i] = [q.score, 'correct']
            score = sum(
                [local.resp[i][0] for i in xrange(len(test.questions))])
            testscore = local.session.query(TestScore)\
                .filter(TestScore.test_id == test.id)\
                .filter(TestScore.participation_id == local.participation.id).first()
            if testscore is None:
                testscore = TestScore(score=score)
                testscore.participation = local.participation
                testscore.test = test
                local.session.add(testscore)
            else:
                if score > testscore.score:
                    testscore.score = score
            local.session.commit()
        else:
            return 'Bad request'

    def submission_handler(self):
        if local.data['action'] == 'list':
            task = local.session.query(Task)\
                .filter(Task.contest_id == local.contest.id)\
                .filter(Task.name == local.data['task_name']).first()
            if task is None:
                return 'Not found'
            if local.user is None:
                return 'Unauthorized'
            subs = local.session.query(Submission)\
                .filter(Submission.participation_id == local.participation.id)\
                .filter(Submission.task_id == task.id)\
                .order_by(desc(Submission.timestamp)).all()
            submissions = []
            for s in subs:
                submission = dict()
                submission['id'] = s.id
                submission['task_id'] = s.task_id
                submission['timestamp'] = make_timestamp(s.timestamp)
                submission['files'] = []
                for name, f in s.files.iteritems():
                    fi = dict()
                    if s.language is None:
                        fi['name'] = name
                    else:
                        ext = get_language(s.language).source_extension[1:]
                        fi['name'] = name.replace('%l', ext)
                    fi['digest'] = f.digest
                    submission['files'].append(fi)
                result = s.get_result()
                for i in ['compilation_outcome', 'evaluation_outcome']:
                    submission[i] = getattr(result, i, None)
                if result is not None and result.score is not None:
                    submission['score'] = round(result.score, 2)
                submissions.append(submission)
            local.resp['submissions'] = submissions
        elif local.data['action'] == 'details':
            s = local.session.query(Submission)\
                .filter(Submission.id == local.data['id']).first()
            if s is None:
                return 'Not found'
            if local.user is None or s.participation_id != local.participation.id:
                return 'Unauthorized'
            submission = dict()
            submission['id'] = s.id
            submission['task_id'] = s.task_id
            submission['timestamp'] = make_timestamp(s.timestamp)
            submission['language'] = s.language
            submission['files'] = []
            for name, f in s.files.iteritems():
                fi = dict()
                if s.language is None:
                    fi['name'] = name
                else:
                    ext = get_language(s.language).source_extension[1:]
                    fi['name'] = name.replace('%l', ext)
                fi['digest'] = f.digest
                submission['files'].append(fi)
            result = s.get_result()
            for i in [
                    'compilation_outcome', 'evaluation_outcome',
                    'compilation_stdout', 'compilation_stderr',
                    'compilation_time', 'compilation_memory'
            ]:
                submission[i] = getattr(result, i, None)
            if result is not None and result.score is not None:
                submission['score'] = round(result.score, 2)
            if result is not None and result.score_details is not None:
                tmp = json.loads(result.score_details)
                if len(tmp) > 0 and 'text' in tmp[0]:
                    subt = dict()
                    subt['testcases'] = tmp
                    subt['score'] = submission['score']
                    subt['max_score'] = 100
                    submission['score_details'] = [subt]
                else:
                    submission['score_details'] = tmp
                for subtask in submission['score_details']:
                    for testcase in subtask['testcases']:
                        data = json.loads(testcase['text'])
                        testcase['text'] = data[0] % tuple(data[1:])
            else:
                submission['score_details'] = None
            local.resp = submission
        elif local.data['action'] == 'new':
            if local.user is None:
                return 'Unauthorized'
            lastsub = local.session.query(Submission)\
                .filter(Submission.participation_id == local.participation.id)\
                .order_by(desc(Submission.timestamp)).first()
            if lastsub is not None and \
               make_datetime() - lastsub.timestamp < timedelta(seconds=20):
                return 'Too frequent submissions!'

            try:
                task = local.session.query(Task)\
                    .join(SocialTask)\
                    .filter(Task.contest_id == local.contest.id)\
                    .filter(Task.name == local.data['task_name'])\
                    .filter(SocialTask.access_level >= local.access_level).first()
            except KeyError:
                return 'Not found'

            if len(local.data['files']) == 1 and \
               'submission' in local.data['files']:
                archive_data = self.decode_file(
                    local.data['files']['submission'])
                del local.data['files']['submission']

                # Create the archive.
                archive = Archive.from_raw_data(archive_data["body"])

                if archive is None:
                    return 'Invalid archive!'

                # Extract the archive.
                unpacked_dir = archive.unpack()
                for name in archive.namelist():
                    filename = os.path.basename(name)
                    body = open(os.path.join(unpacked_dir, filename),
                                "r").read()
                    local.data['files'][filename] = {
                        'filename': filename,
                        'body': body
                    }

                files_sent = local.data['files']

                archive.cleanup()
            else:
                files_sent = \
                    dict([(k, self.decode_file(v))
                          for k, v in local.data['files'].iteritems()])

            # TODO: implement partial submissions (?)

            # Detect language
            files = []
            sub_lang = None
            for sfe in task.submission_format:
                f = files_sent.get(sfe.filename)
                if f is None:
                    return 'Some files are missing!'
                if len(f['body']) > config.get("core",
                                               "max_submission_length"):
                    return 'The files you sent are too big!'
                f['name'] = sfe.filename
                files.append(f)
                if sfe.filename.endswith('.%l'):
                    language = None
                    for ext in SOURCE_EXTS:
                        l = filename_to_language(ext)
                        if f['filename'].endswith(ext):
                            language = l
                    if language is None:
                        return 'The language of the files you sent is not ' + \
                               'recognized!'
                    elif sub_lang is not None and sub_lang != language:
                        return 'The files you sent are in different languages!'
                    else:
                        sub_lang = language

            # Add the submission
            timestamp = make_datetime()
<<<<<<< HEAD
            submission = Submission(
                timestamp,
                sub_lang.name if sub_lang is not None else None, # output only
                participation=local.participation,
                task=task)
=======
            submission = Submission(timestamp,
                                    getattr(sub_lang, "name", None),
                                    participation=local.participation,
                                    task=task)
>>>>>>> d0e6c550
            for f in files:
                digest = self.file_cacher.put_file_content(
                    f['body'], 'Submission file %s sent by %s at %d.' %
                    (f['name'], local.user.username,
                     make_timestamp(timestamp)))
                local.session.add(
                    File(f['name'], digest, submission=submission))
            local.session.add(submission)
            local.session.commit()

            # Notify ES
            self.evaluation_service.new_submission(submission_id=submission.id)

            # Answer with submission data
            local.resp['id'] = submission.id
            local.resp['task_id'] = submission.task_id
            local.resp['timestamp'] = make_timestamp(submission.timestamp)
            local.resp['compilation_outcome'] = None
            local.resp['evaluation_outcome'] = None
            local.resp['score'] = None
            local.resp['files'] = []
            for name, f in submission.files.iteritems():
                fi = dict()
                if submission.language is None:
                    fi['name'] = name
                else:
                    fi['name'] = name.replace('%l', submission.language)
                fi['digest'] = f.digest
                local.resp['files'].append(fi)
        else:
            return 'Bad request'


class PracticeWebServer(Service):
    '''Service that runs the web server for practice.

    '''

    def __init__(self, args):
        Service.__init__(self, shard=args.shard)

        self.address = config.get("core", "listen_address")
        self.port = int(config.get("core", "listen_port")) + args.shard
        self.file_cacher = FileCacher(self)
        self.evaluation_service = self.connect_to(
            ServiceCoord('EvaluationService', 0))

        self.wsgi_app = APIHandler(self)

    def run(self):
        server = Server((self.address, self.port), self.wsgi_app)
        gevent.spawn(server.serve_forever)
        Service.run(self)


def main():
    parser = argparse.ArgumentParser(
        description="PracticeWebServer",
        formatter_class=argparse.RawDescriptionHelpFormatter)

    parser.add_argument(
        "-s",
        "--shard",
        action="store",
        type=int,
        default=0,
        help="Shard number (default: 0)")

    args, unknown = parser.parse_known_args()

    PracticeWebServer(args).run()<|MERGE_RESOLUTION|>--- conflicted
+++ resolved
@@ -1731,18 +1731,10 @@
 
             # Add the submission
             timestamp = make_datetime()
-<<<<<<< HEAD
-            submission = Submission(
-                timestamp,
-                sub_lang.name if sub_lang is not None else None, # output only
-                participation=local.participation,
-                task=task)
-=======
             submission = Submission(timestamp,
                                     getattr(sub_lang, "name", None),
                                     participation=local.participation,
                                     task=task)
->>>>>>> d0e6c550
             for f in files:
                 digest = self.file_cacher.put_file_content(
                     f['body'], 'Submission file %s sent by %s at %d.' %
